import asyncio
import os
from copy import deepcopy
from typing import Any, Literal, Optional, cast

import numpy as np
import openai
from dotenv import load_dotenv
from tqdm import tqdm
from transformers import (
    GPT2LMHeadModel,
    GPT2Tokenizer,
    PreTrainedTokenizer,
)

from .attribution_metrics import (
    NEAR_ZERO_PROB,
    cosine_similarity_attribution,
    token_prob_attribution,
)
from .base import BaseAsyncLLMAttributor
from .experiment_logger import ExperimentLogger
from .token_perturbation import (
    FixedPerturbationStrategy,
    LLMInput,
    PerturbationStrategy,
    PerturbedLLMInput,
    get_masks,
    split_mask,
)
from .types import StrictChoice

load_dotenv()

DEFAULT_OPENAI_MODEL = "gpt-3.5-turbo"
REQUEST_DELAY = 0.1
MIN_MAXIMUM_THRESHOLD = 0.01
CHUNK_DIVISIOR = 8


class OpenAIAttributor(BaseAsyncLLMAttributor):
    def __init__(
        self,
        openai_model: str = DEFAULT_OPENAI_MODEL,
        openai_api_key: Optional[str] = None,
        tokenizer: Optional[PreTrainedTokenizer] = None,
        token_embeddings: Optional[np.ndarray] = None,
        max_concurrent_requests: Optional[int] = 50,
    ):
        openai_api_key = openai_api_key or os.getenv("OPENAI_API_KEY")
        self.openai_client = openai.AsyncOpenAI(api_key=openai_api_key)
        self.openai_model = openai_model

        self.tokenizer = tokenizer or GPT2Tokenizer.from_pretrained("gpt2")
        self.token_embeddings = (
            token_embeddings
            or cast(GPT2LMHeadModel, GPT2LMHeadModel.from_pretrained("gpt2"))
            .transformer.wte.weight.detach()
            .numpy()
        )
        self.max_concurrent_requests = max_concurrent_requests

    async def compute_attributions(
        self,
        original_input: str,
        perturbation_strategy: PerturbationStrategy = FixedPerturbationStrategy(),
        attribution_strategies: list[str] = ["prob_diff"],
        logger: Optional[ExperimentLogger] = None,
        unit_definition: Literal["token", "word"] = "token",
        ignore_output_token_location: bool = True,
    ):
        llm_input = LLMInput(
            input_string=original_input, tokenizer=self.tokenizer, unit_definition=unit_definition
        )
        original_output = await self.get_chat_completion(llm_input.input_string)

        if logger:
            logger.start_experiment(
                original_input,
                original_output.message.content,
                perturbation_strategy,
                unit_definition,
            )

        perturbations: list[PerturbedLLMInput] = []
        for i_unit in range(len(llm_input.unit_tokens)):
            perturbation = PerturbedLLMInput(
                original=llm_input,
                perturb_unit_ids=[i_unit],
                strategy=perturbation_strategy,
            )
            perturbations.append(perturbation)

        outputs = await self.get_multiple_completions(
            [perturbation.perturbed_string for perturbation in perturbations]
        )

        for perturbation, output in zip(perturbations, outputs):
            for strategy in attribution_strategies:
                _ = self._get_scores(
                    perturbation=perturbation,
                    perturbed_output=output,
                    original_output=original_output,
                    attribution_strategy=strategy,
                    ignore_output_token_location=ignore_output_token_location,
                    logger=logger,
                )

        if logger:
            logger.stop_experiment(num_llm_calls=len(outputs) + 1)

    async def hierarchical_perturbation(
        self,
        original_input: str,
        init_chunk_size: Optional[int] = None,
        stride: Optional[int] = None,
        perturbation_strategy: PerturbationStrategy = FixedPerturbationStrategy(),
        attribution_strategies: list[str] = ["prob_diff"],
        static_threshold: Optional[float] = None,
        use_absolute_attribution: bool = False,
        unit_definition: Literal["token", "word"] = "token",
        ignore_output_token_location: bool = True,
        logger: Optional[ExperimentLogger] = None,
        verbose: int = 0,
    ) -> None:
        """
        Hierarchical pertubation method. Uses a sliding window to split the input into chunks and continues to subdivided each chunk until the attribution falls below the dynamic threshold.
        Args:
            input_prompt (str): The original input string.
            init_chunk_size (int): The initial chunk size for splitting the input.
            stride (Optional[int]): The stride for sliding the window. Defaults to None.
            perturbation_strategy (PerturbationStrategy): The perturbation strategy to use. Defaults to FixedPerturbationStrategy().
            attribution_strategies (list[str]): The list of attribution strategies to use. Defaults to ["cosine", "prob_diff"].
            static_threshold (Optional[float]): The static threshold for chunk attribution scores at each depth. Defaults to None.
            use_absolute_attribution (bool): Flag indicating whether to use absolute attribution scores in dynamic threshold calculation. Defaults to False.
            unit_definition (Literal["token", "word"]): The unit definition for splitting the input. Defaults to "token".
            ignore_output_token_location (bool): Flag indicating whether to ignore the output token location. Defaults to True.
            logger (Optional[ExperimentLogger]): The experiment logger. Defaults to None.
            verbose (bool): Flag indicating whether to print verbose output. Defaults to False.
        """
        llm_input = LLMInput(
            input_string=original_input, tokenizer=self.tokenizer, unit_definition=unit_definition
        )

        if init_chunk_size is None:
            init_chunk_size = max(2, len(llm_input.unit_tokens) // CHUNK_DIVISIOR)
        if stride is None:
            stride = max(1, init_chunk_size//2)

        original_output = await self.get_chat_completion(llm_input.input_string)
        if logger:
            logger.start_experiment(
                original_input,
                original_output.message.content,
                perturbation_strategy,
                unit_definition,
            )

        # Defining boolean masks via a sliding window to split the input into chunks
        unit_count = len(llm_input.unit_tokens)
        masks = get_masks(unit_count, init_chunk_size, stride)

        comparator = np.abs if use_absolute_attribution else lambda x: x
        cumulative_unit_attribution = np.zeros(unit_count)
        total_llm_calls = 1
        stage = 0

        # Main loop for hierarchical perturbation, run until masks cannot be further subdivided
        while masks:
            if verbose > 0:
                print(f"Stage {stage}: making {len(masks)} perturbations")
            # Define perturbations for each mask
            perturbations: list[PerturbedLLMInput] = []
            for mask in masks:
                perturbations.append(
                    PerturbedLLMInput(
                        original=llm_input,
                        strategy=perturbation_strategy,
                        perturb_unit_ids=np.where(mask)[0].tolist(),
                    )
                )

            if verbose > 1:
                print("Masked out tokens/words:")
                print(*[[perturbation.masked_string] for perturbation in perturbations], sep=" ")

            # Wait for the perturbed results
            outputs = await self.get_multiple_completions(
                [perturbation.perturbed_string for perturbation in perturbations]
            )
            total_llm_calls += len(outputs)

            # Calculate attribution scores for each perturbation
            chunk_scores = []
            unit_attribution = np.full((len(masks), unit_count), np.nan)

            for i, (perturbation, output, mask) in enumerate(zip(perturbations, outputs, masks)):
                for strategy in attribution_strategies:
                    # Logging each attribution strategy metric
                    attribution_scores, norm_attribution_scores = self._get_scores(
                        perturbation=perturbation,
                        perturbed_output=output,
                        original_output=original_output,
                        attribution_strategy=strategy,
                        chunksize=sum(mask),
                        ignore_output_token_location=ignore_output_token_location,
                        logger=logger,
                        depth=stage,
                    )

<<<<<<< HEAD
                    # For threshold calculation and comparison we only use the first attribution strategy
=======
                    # For threshold calculation and comparison we only use the first attribution strategy metric
>>>>>>> b445b9b7
                    if strategy == attribution_strategies[0]:
                        chunk_scores.append(attribution_scores["total_attribution"])
                        unit_attribution[i, mask] = norm_attribution_scores["total_attribution"]

            # Filling units that were not perturbed with zeros to avoid full nan columns
            unperturbed_units = np.isnan(unit_attribution).all(axis=0)
            unit_attribution[:, unperturbed_units] = 0

            # Take mean of attribution scores and accumulate
            unit_attribution = np.nanmean(unit_attribution, axis=0)
            cumulative_unit_attribution += comparator(unit_attribution)

            if np.max(cumulative_unit_attribution) > MIN_MAXIMUM_THRESHOLD:
                # Calculate midrange threshold value
                midrange_score = (
                    np.max(cumulative_unit_attribution) + np.min(cumulative_unit_attribution)
                ) / 2
            else:
                break

            # Split masks if their scores exceed the midrange score or a static threshold
            new_masks = []
            for mask, chunk_attribution in zip(masks, chunk_scores):
                cumulative_chunk_attribution = cumulative_unit_attribution[mask].mean()

                if (
                    cumulative_chunk_attribution >= midrange_score
                    or (
                        static_threshold is not None
                        and comparator(chunk_attribution) > static_threshold
                    )
                ) and mask.sum() > 1:
                    # Split the chunk in half
                    mask1, mask2 = split_mask(mask)
                    new_masks.append(mask1)
                    new_masks.append(mask2)

            # Ensure masks are unique and return top-level to list
            masks = list(np.unique(new_masks, axis=0))
            stage += 1

        if logger:
            logger.stop_experiment(num_llm_calls=total_llm_calls)

    async def get_chat_completion(self, input: str) -> StrictChoice:
        response = await self.openai_client.chat.completions.create(
            model=self.openai_model,
            messages=[{"role": "user", "content": input}],
            temperature=0.0,
            seed=0,
            logprobs=True,
            top_logprobs=20,
        )
        return StrictChoice(**response.choices[0].model_dump())

    async def get_multiple_completions(self, inputs: list[str]) -> list[StrictChoice]:
        tasks = [asyncio.create_task(self.get_chat_completion(inp)) for inp in inputs]

        # Get the output logprobs for the perturbed inputs
        if self.max_concurrent_requests is not None and len(tasks) > self.max_concurrent_requests:
            outputs = []
            for idx in tqdm(
                range(0, len(tasks), self.max_concurrent_requests),
                desc=f"Sending {self.max_concurrent_requests:.0f} concurrent requests at a time",
            ):
                batch = [
                    tasks[i]
                    for i in range(idx, min(idx + self.max_concurrent_requests, len(tasks)))
                ]
                outputs.extend(await asyncio.gather(*batch))
                await asyncio.sleep(REQUEST_DELAY)
        else:
            outputs = await asyncio.gather(*tasks)

        return outputs

    def _make_output_location_invariant(
        self,
        original_output: StrictChoice,
        perturbed_output: StrictChoice,
    ):
        # Making a copy of the original output, so we can update it with the perturbed output log probs, wherever a token from the unperturned output is found in the perturbed output.
        location_invariant_output = deepcopy(original_output)

        # Get lists of all tokens and their logprobs (including top 20 in each output position) in the perturbed output
        all_top_logprobs = []
        all_tokens = []
        for perturbed_token in perturbed_output.logprobs.content:
            all_top_logprobs.extend(
                [token_logprob.logprob for token_logprob in perturbed_token.top_logprobs]
            )
            all_tokens.extend(
                [token_logprob.token for token_logprob in perturbed_token.top_logprobs]
            )

        # Sorting the tokens and logprobs by logprob in descending order. This is because .index gets the first occurence of a token in the list, and we want to get the highest logprob for each token.
        sorted_indexes = sorted(
            range(len(all_top_logprobs)), key=all_top_logprobs.__getitem__, reverse=True
        )
        all_tokens_sorted = [all_tokens[s] for s in sorted_indexes]
        all_top_logprobs_sorted = [all_top_logprobs[s] for s in sorted_indexes]

        # Now, for each token in the original output, if it is found in the perturbed output , update the logprob in the original output with the logprob from the perturbed output.
        # Otherwise, set the logprob to a near zero value.

        for unperturbed_token in location_invariant_output.logprobs.content:
            if unperturbed_token.token in all_tokens_sorted:
                perturbed_logprob = all_top_logprobs_sorted[
                    all_tokens_sorted.index(unperturbed_token.token)
                ]
            else:
                perturbed_logprob = NEAR_ZERO_PROB

            # Update the main token logprob
            unperturbed_token.logprob = perturbed_logprob

            # Update the same token logprob in the top 20 logprobs (duplicate information, but for consistency with the original output structure / OpenAI format)
            for top_logprob in unperturbed_token.top_logprobs:
                if top_logprob.token == unperturbed_token.token:
                    top_logprob.logprob = perturbed_logprob

        # And update the message content
        location_invariant_output.message.content = perturbed_output.message.content

        # Now the perturbed output contains the same tokens as the original output, but with the logprobs from the perturbed output.
        return location_invariant_output

    def _get_scores(
        self,
        perturbation: PerturbedLLMInput,
        perturbed_output: StrictChoice,
        original_output: StrictChoice,
        attribution_strategy: str,
        chunksize: int = 1,
        ignore_output_token_location: bool = True,
        depth: int = 0,
        logger: Optional[ExperimentLogger] = None,
    ) -> tuple[dict[str, Any], dict[str, Any]]:
        if ignore_output_token_location:
            perturbed_output = self._make_output_location_invariant(
                original_output, perturbed_output
            )

        if attribution_strategy == "cosine":
            token_attributions = cosine_similarity_attribution(
                original_output.message.content,
                perturbed_output.message.content,
                self.token_embeddings,
                self.tokenizer,
            )
        elif attribution_strategy == "prob_diff":
            token_attributions = token_prob_attribution(
                original_output.logprobs, perturbed_output.logprobs
            )
        else:
            raise ValueError(f"Unknown attribution strategy: {attribution_strategy}")

        scores = {
            "total_attribution": np.mean(list(token_attributions.values())),
            "token_attribution": token_attributions,
        }
        norm_scores = {
            "total_attribution": np.mean(list(token_attributions.values())) / chunksize,
            "token_attribution": {k: v / chunksize for k, v in token_attributions.items()},
        }

        if logger:
            logger.log_attributions(
                perturbation=perturbation,
                attribution_scores=norm_scores,
                strategy=attribution_strategy,
                output=perturbed_output.message.content,
                depth=depth,
            )

            logger.log_perturbation(
                perturbation_pos=len(perturbation.masked_units) - 1,
                perturbation_token=perturbation.masked_string,
                perturbation_strategy=str(attribution_strategy),
                original_input=perturbation.original.input_string,
                original_output=original_output.message.content,
                perturbed_input=perturbation.perturbed_string,
                perturbed_output=perturbed_output.message.content,
            )

        return scores, norm_scores<|MERGE_RESOLUTION|>--- conflicted
+++ resolved
@@ -208,11 +208,7 @@
                         depth=stage,
                     )
 
-<<<<<<< HEAD
-                    # For threshold calculation and comparison we only use the first attribution strategy
-=======
-                    # For threshold calculation and comparison we only use the first attribution strategy metric
->>>>>>> b445b9b7
+                    # For scoring we only use the first attribution strategy
                     if strategy == attribution_strategies[0]:
                         chunk_scores.append(attribution_scores["total_attribution"])
                         unit_attribution[i, mask] = norm_attribution_scores["total_attribution"]
